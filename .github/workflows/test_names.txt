--- conflicted
+++ resolved
@@ -7,13 +7,10 @@
 should change a column if it exists in the model but is different in the database
 automagically uses the transaction in all calls
 automagically uses the transaction in all calls with async/await
-<<<<<<< HEAD
+supports transactions
+using scope to set associations
+updating association via set associations with scope
 can filter through hasMany connector
 avoids duplicated tables in query
 can filter through hasMany
-can filter through hasMany connector
-=======
-supports transactions
-using scope to set associations
-updating association via set associations with scope
->>>>>>> 4d858084
+can filter through hasMany connector