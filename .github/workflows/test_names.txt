adds, reads and removes an index to the table
works with schemas
should get a list of foreign keys for the table
should add, read & remove primary key constraint
should throw non existent constraints as UnknownConstraintError
should change a column if it exists in the model but is different in the database
should tell me that a column is json
automagically uses the transaction in all calls
automagically uses the transaction in all calls with async\/await
supports transactions
using scope to set associations
updating association via set associations with scope
should set foreignKey on foreign table
can filter through belongsTo
avoids duplicated tables in query
can filter through hasMany
can filter through hasMany connector
should create a auto increment primary key
on the through model
should support schemas
should change columns
should work with enums \(case 1\)
should work with enums \(case 2\)
should work with enums with schemas
should be able to remove a column with primaryKey
should be able to find multiple users with case-insensitive on CITEXT type
should allow us to find IDs using capital letters
sorts the results via id in ascending order
sorts the results via id in descending order
sorts the results via a date column
handles offset and limit
should be able to handle binary values through associations as well...
should be able to handle false/true values through associations as well...
supports schemas
should fetch associations for multiple instances with limit and order and a belongsTo relation
<<<<<<< HEAD
should correctly group with attributes, #3009
should not add primary key when grouping using a belongsTo association
=======
should not throw with on NULLS LAST/NULLS FIRST
should make the autoincremented values available on the returned instances
should make the autoincremented values available on the returned instances with custom fields
is possible to use functions as default values
doesn't allow case-insensitive duplicated records using CITEXT
allows the creation of a TSVECTOR field
TSVECTOR only allow string
doesn't allow duplicated records with unique function based indexes
sets auto increment fields
should return autoIncrement primary key \(create\)
several concurrent calls
should error correctly when defaults contain a unique key and the where clause is complex
should work with multiple concurrent calls
should not deadlock with concurrency duplicate entries and no outer transaction
>>>>>>> beec1bc1
<|MERGE_RESOLUTION|>--- conflicted
+++ resolved
@@ -33,10 +33,8 @@
 should be able to handle false/true values through associations as well...
 supports schemas
 should fetch associations for multiple instances with limit and order and a belongsTo relation
-<<<<<<< HEAD
 should correctly group with attributes, #3009
 should not add primary key when grouping using a belongsTo association
-=======
 should not throw with on NULLS LAST/NULLS FIRST
 should make the autoincremented values available on the returned instances
 should make the autoincremented values available on the returned instances with custom fields
@@ -50,5 +48,4 @@
 several concurrent calls
 should error correctly when defaults contain a unique key and the where clause is complex
 should work with multiple concurrent calls
-should not deadlock with concurrency duplicate entries and no outer transaction
->>>>>>> beec1bc1
+should not deadlock with concurrency duplicate entries and no outer transaction