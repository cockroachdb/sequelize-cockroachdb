--- conflicted
+++ resolved
@@ -25,9 +25,7 @@
 should be able to remove a column with primaryKey
 supports schemas
 should fetch associations for multiple instances with limit and order and a belongsTo relation
-<<<<<<< HEAD
 should not throw with on NULLS LAST/NULLS FIRST
-=======
 should make the autoincremented values available on the returned instances
 should make the autoincremented values available on the returned instances with custom fields
 is possible to use functions as default values
@@ -40,5 +38,4 @@
 several concurrent calls
 should error correctly when defaults contain a unique key and the where clause is complex
 should work with multiple concurrent calls
-should not deadlock with concurrency duplicate entries and no outer transaction
->>>>>>> 2afb99e3
+should not deadlock with concurrency duplicate entries and no outer transaction