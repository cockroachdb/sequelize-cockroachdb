--- conflicted
+++ resolved
@@ -23,7 +23,6 @@
 should work with enums \(case 2\)
 should work with enums with schemas
 should be able to remove a column with primaryKey
-<<<<<<< HEAD
 should be able to find multiple users with case-insensitive on CITEXT type
 should allow us to find IDs using capital letters
 sorts the results via id in ascending order
@@ -32,7 +31,6 @@
 handles offset and limit
 should be able to handle binary values through associations as well...
 should be able to handle false/true values through associations as well...
-=======
 supports schemas
 should fetch associations for multiple instances with limit and order and a belongsTo relation
 should not throw with on NULLS LAST/NULLS FIRST
@@ -48,5 +46,4 @@
 several concurrent calls
 should error correctly when defaults contain a unique key and the where clause is complex
 should work with multiple concurrent calls
-should not deadlock with concurrency duplicate entries and no outer transaction
->>>>>>> e851263a
+should not deadlock with concurrency duplicate entries and no outer transaction